import numpy as np
import torch
from torch.autograd import Variable

from pyro.distributions.distribution import Distribution


class DiagNormal(Distribution):
    """
    Diagonal covariance Normal
    """

    def _sanitize_input(self, mu, sigma):
        if mu is not None:
            # stateless distribution
            return mu, sigma
        elif self.mu is not None:
            # stateful distribution
            return self.mu, self.sigma
        else:
            raise ValueError("Parameter(s) were None")

    def __init__(self, mu=None, sigma=None, batch_size=1, *args, **kwargs):
        """
        Params:
          `mu` - mean
          `sigma` - root variance
        """
        self.mu = mu
        self.sigma = sigma
        if mu is not None:
            if mu.dim() == 1 and batch_size > 1:
                self.mu = mu.unsqueeze(0).expand(batch_size, mu.size(0))
                self.sigma = sigma.unsqueeze(0).expand(batch_size, sigma.size(0))
        super(DiagNormal, self).__init__(*args, **kwargs)
<<<<<<< HEAD
        self.reparametrized = True
        if 'reparameterized' in kwargs:
            self.reparametrized = kwargs['reparameterized']
=======
        self.reparameterized = True
>>>>>>> 1d397131

    def sample(self, mu=None, sigma=None, *args, **kwargs):
        """
        Reparameterized diagonal Normal sampler.
        """
        _mu, _sigma = self._sanitize_input(mu, sigma)
        eps = Variable(torch.randn(_mu.size()))
        z = _mu + eps * _sigma
        return z

    def log_pdf(self, x, mu=None, sigma=None, batch_size=1, *args, **kwargs):
        """
        Diagonal Normal log-likelihood
        """
        _mu, _sigma = self._sanitize_input(mu, sigma)
        log_pxs = -1 * torch.add(torch.add(torch.log(_sigma),
                                 0.5 * torch.log(2.0 * np.pi *
                                 Variable(torch.ones(_sigma.size())))),
                                 0.5 * torch.pow(((x - _mu) / _sigma), 2))
        return torch.sum(log_pxs)

    def batch_log_pdf(self, x, mu=None, sigma=None, batch_size=1, *args, **kwargs):
        """
        Diagonal Normal log-likelihood
        """
        # expand to patch size of input
        _mu, _sigma = self._sanitize_input(mu, sigma)
        if x.dim() == 1 and _mu.dim() == 1 and batch_size == 1:
            return self.log_pdf(x, _mu, _sigma)
        elif x.dim() == 1:
            x = x.expand(batch_size, x.size(0))
        log_pxs = -1 * torch.add(torch.add(torch.log(_sigma),
                                 0.5 * torch.log(2.0 * np.pi *
                                 Variable(torch.ones(_sigma.size())))),
                                 0.5 * torch.pow(((x - _mu) / _sigma), 2))
        return torch.sum(log_pxs, 1)<|MERGE_RESOLUTION|>--- conflicted
+++ resolved
@@ -33,13 +33,7 @@
                 self.mu = mu.unsqueeze(0).expand(batch_size, mu.size(0))
                 self.sigma = sigma.unsqueeze(0).expand(batch_size, sigma.size(0))
         super(DiagNormal, self).__init__(*args, **kwargs)
-<<<<<<< HEAD
-        self.reparametrized = True
-        if 'reparameterized' in kwargs:
-            self.reparametrized = kwargs['reparameterized']
-=======
         self.reparameterized = True
->>>>>>> 1d397131
 
     def sample(self, mu=None, sigma=None, *args, **kwargs):
         """
