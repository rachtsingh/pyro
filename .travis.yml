--- conflicted
+++ resolved
@@ -11,11 +11,7 @@
 
 install:
     # this will be in setup.py
-<<<<<<< HEAD
     - pip install numpy scipy cloudpickle funcy graphviz networkx
-=======
-    - pip install numpy scipy cloudpickle visdom
->>>>>>> a4affae9
     # install pytorch and its dependencies
     - if [[ "$TRAVIS_PYTHON_VERSION" == "2.7" ]]; then
           pip install http://download.pytorch.org/whl/cu75/torch-0.2.0.post2-cp27-cp27mu-manylinux1_x86_64.whl;
